"""Mapping confidence evaluation using Marvin AI."""

from collections.abc import Callable
from functools import wraps
from time import sleep, time
from typing import Any, TypeVar

from marvin import ai_fn
<<<<<<< HEAD

from morph.ai import models
=======
from pydantic import BaseModel
from rich.console import Console
from rich.table import Table

from morph.utils.rich_utils import rich_formatted_confidence

console = Console()

T = TypeVar("T")

MAX_RETRIES = 3


def with_retry(
    max_retries: int = MAX_RETRIES,
    backoff_factor: float = 0.0,
) -> Callable[[Callable[..., T]], Callable[..., T]]:
    """Decorator that adds retry logic with exponential backoff to a function.

    Args:
        max_retries: Maximum number of retry attempts
        backoff_factor: Factor for exponential backoff (default: 2.0)

    Returns:
        Decorated function with retry logic
    """

    def decorator(func: Callable[..., T]) -> Callable[..., T]:
        @wraps(func)
        def wrapper(*args: Any, **kwargs: Any) -> T:
            latest_exception = None
            start_time = time()
            for attempt in range(max_retries):
                try:
                    result = func(*args, **kwargs)
                    elapsed = time() - start_time
                    console.print(
                        f"[white]Success on attempt {attempt + 1} after {elapsed:.2f} seconds.[/white]",
                        style="italic",
                    )
                    return result
                except Exception as e:
                    console.print(f"[yellow]Failed on attempt {attempt + 1}: {e}[/yellow]")
                    latest_exception = e
                    if attempt == max_retries - 1:  # Last attempt
                        raise Exception(f"Failed after {max_retries} attempts") from e

                    sleep(backoff_factor**attempt)  # Exponential backoff

            raise latest_exception

        return wrapper

    return decorator


class FieldMapping(BaseModel):
    """Represents a field mapping with its properties."""

    name: str
    """The name of the field."""

    expression: str | bool | float | int
    """The expression to evaluate."""

    description: str | None = None
    """A description of the field."""

    tests: list[dict[str, str]] | None = None


class FieldMappingEval(BaseModel):
    """Represents the confidence score for a field mapping."""

    name: str
    """The name of the field."""

    score: float
    """The confidence score (0.00 to 1.00).

    Values defined as `MISSING` should receive a score of 0.00.
    """

    # Not used yet, so hiding to reduce cost:
    # explanation: str  # noqa: ERA001
    # """A short explanation of the score."""


class MappingConfidence(BaseModel):
    """Represents the confidence score and explanation for a mapping."""

    score: float
    """The overall confidence score (0.00 to 1.00)."""

    explanation: str
    """A detailed explanation of the overall score."""

    field_evals: list[FieldMappingEval]
    """A dictionary of field names and their confidence scores."""


def print_mapping_eval(
    mapping: FieldMapping,
    eval_result: FieldMappingEval,
    table: Table | None = None,
) -> None:
    """Print a mapping evaluation result.

    Args:
        mapping: The field mapping definition
        eval_result: The evaluation result
        table: Optional table to add the row to instead of printing directly
    """
    # Color code the confidence score based on thresholds
    confidence_str = rich_formatted_confidence(eval_result.score)

    if table:
        table.add_row(
            mapping.name,
            str(mapping.expression),
            mapping.description or "",
            confidence_str,
        )
    else:
        console.print(
            f"Field: [cyan]{mapping.name}[/cyan]"
            f" Expression: [yellow]{mapping.expression}[/yellow]"
            f" Description: [white]{mapping.description or ''}[/white]"
            f" Confidence: {confidence_str}",
        )


def print_mapping_analysis(
    confidence: MappingConfidence,
    fields: list[FieldMapping],
    title: str = "Mapping Confidence Analysis",
) -> None:
    """Print a complete mapping confidence analysis.

    Args:
        confidence: The confidence evaluation results
        fields: List of field mappings
        title: Optional title for the analysis table
    """
    # Create results table
    table = Table(title=title)
    table.add_column("Field", style="cyan")
    table.add_column("Expression", style="yellow")
    table.add_column("Description", style="white")
    table.add_column("Confidence", justify="right")

    # Print each field evaluation
    for field_eval in confidence.field_evals:
        field_data = next((f for f in fields if f.name == field_eval.name), {})
        print_mapping_eval(
            field_data,
            field_eval,
            table,
        )

    # Print results
    console.print(f"\nOverall Confidence Score: {rich_formatted_confidence(confidence.score)}")
    console.print("\nExplanation:")
    console.print(f"\n{confidence.explanation}", style="italic")
    console.print("\nField-by-Field Analysis:")
    console.print(table)
>>>>>>> 22a7ba6a


@ai_fn
def evaluate_mapping_confidence(
    mappings: list[models.FieldMapping],
) -> models.MappingConfidence:
    """Evaluate the confidence of a field mapping configuration.

    Args:
        fields: List of field mappings to evaluate

    Returns:
        MappingConfidence object containing:
        - score: Overall confidence score (0.00 to 1.00)
        - explanation: Detailed explanation of the score
        - field_evals: Individual confidence scores per field
    """
    # This function will be implemented by Marvin AI
    pass


@with_retry()
def get_mapping_confidence(
<<<<<<< HEAD
    mappings: list[dict],
) -> models.MappingConfidence:
=======
    mappings: list[FieldMapping],
) -> MappingConfidence:
>>>>>>> 22a7ba6a
    """Get confidence score for a mapping configuration.

    Args:
        fields: List of field mappings

    Returns:
        MappingConfidence object with confidence score and explanation

    Raises:
        Exception: If all retries fail
    """
<<<<<<< HEAD
    field_mappings = [models.FieldMapping(**mapping) for mapping in mappings]
    latest_exception = None

    # TODO: We should enforce "strict" mode here, so that the LLM always generates valid JSON output.
    # For now, we retry blindly because the AI is not always reliable at generating the JSON output.
    max_retries = 5
    result = None
    for attempt in range(max_retries):
        try:
            result = evaluate_mapping_confidence(field_mappings)
            break
        except Exception as e:
            latest_exception = e
            if attempt == max_retries - 1:  # Last attempt
                raise Exception(
                    f"Failed to evaluate mapping confidence after {max_retries} attempts"
                ) from e

    if not result:
        raise latest_exception

    return result
=======
    return evaluate_mapping_confidence(mappings)
>>>>>>> 22a7ba6a
<|MERGE_RESOLUTION|>--- conflicted
+++ resolved
@@ -1,19 +1,13 @@
 """Mapping confidence evaluation using Marvin AI."""
 
-from collections.abc import Callable
-from functools import wraps
-from time import sleep, time
-from typing import Any, TypeVar
+from typing import TypeVar
 
 from marvin import ai_fn
-<<<<<<< HEAD
-
-from morph.ai import models
-=======
-from pydantic import BaseModel
 from rich.console import Console
 from rich.table import Table
 
+from morph.ai import models
+from morph.utils.retries import with_retry
 from morph.utils.rich_utils import rich_formatted_confidence
 
 console = Console()
@@ -23,164 +17,9 @@
 MAX_RETRIES = 3
 
 
-def with_retry(
-    max_retries: int = MAX_RETRIES,
-    backoff_factor: float = 0.0,
-) -> Callable[[Callable[..., T]], Callable[..., T]]:
-    """Decorator that adds retry logic with exponential backoff to a function.
-
-    Args:
-        max_retries: Maximum number of retry attempts
-        backoff_factor: Factor for exponential backoff (default: 2.0)
-
-    Returns:
-        Decorated function with retry logic
-    """
-
-    def decorator(func: Callable[..., T]) -> Callable[..., T]:
-        @wraps(func)
-        def wrapper(*args: Any, **kwargs: Any) -> T:
-            latest_exception = None
-            start_time = time()
-            for attempt in range(max_retries):
-                try:
-                    result = func(*args, **kwargs)
-                    elapsed = time() - start_time
-                    console.print(
-                        f"[white]Success on attempt {attempt + 1} after {elapsed:.2f} seconds.[/white]",
-                        style="italic",
-                    )
-                    return result
-                except Exception as e:
-                    console.print(f"[yellow]Failed on attempt {attempt + 1}: {e}[/yellow]")
-                    latest_exception = e
-                    if attempt == max_retries - 1:  # Last attempt
-                        raise Exception(f"Failed after {max_retries} attempts") from e
-
-                    sleep(backoff_factor**attempt)  # Exponential backoff
-
-            raise latest_exception
-
-        return wrapper
-
-    return decorator
-
-
-class FieldMapping(BaseModel):
-    """Represents a field mapping with its properties."""
-
-    name: str
-    """The name of the field."""
-
-    expression: str | bool | float | int
-    """The expression to evaluate."""
-
-    description: str | None = None
-    """A description of the field."""
-
-    tests: list[dict[str, str]] | None = None
-
-
-class FieldMappingEval(BaseModel):
-    """Represents the confidence score for a field mapping."""
-
-    name: str
-    """The name of the field."""
-
-    score: float
-    """The confidence score (0.00 to 1.00).
-
-    Values defined as `MISSING` should receive a score of 0.00.
-    """
-
-    # Not used yet, so hiding to reduce cost:
-    # explanation: str  # noqa: ERA001
-    # """A short explanation of the score."""
-
-
-class MappingConfidence(BaseModel):
-    """Represents the confidence score and explanation for a mapping."""
-
-    score: float
-    """The overall confidence score (0.00 to 1.00)."""
-
-    explanation: str
-    """A detailed explanation of the overall score."""
-
-    field_evals: list[FieldMappingEval]
-    """A dictionary of field names and their confidence scores."""
-
-
-def print_mapping_eval(
-    mapping: FieldMapping,
-    eval_result: FieldMappingEval,
-    table: Table | None = None,
-) -> None:
-    """Print a mapping evaluation result.
-
-    Args:
-        mapping: The field mapping definition
-        eval_result: The evaluation result
-        table: Optional table to add the row to instead of printing directly
-    """
-    # Color code the confidence score based on thresholds
-    confidence_str = rich_formatted_confidence(eval_result.score)
-
-    if table:
-        table.add_row(
-            mapping.name,
-            str(mapping.expression),
-            mapping.description or "",
-            confidence_str,
-        )
-    else:
-        console.print(
-            f"Field: [cyan]{mapping.name}[/cyan]"
-            f" Expression: [yellow]{mapping.expression}[/yellow]"
-            f" Description: [white]{mapping.description or ''}[/white]"
-            f" Confidence: {confidence_str}",
-        )
-
-
-def print_mapping_analysis(
-    confidence: MappingConfidence,
-    fields: list[FieldMapping],
-    title: str = "Mapping Confidence Analysis",
-) -> None:
-    """Print a complete mapping confidence analysis.
-
-    Args:
-        confidence: The confidence evaluation results
-        fields: List of field mappings
-        title: Optional title for the analysis table
-    """
-    # Create results table
-    table = Table(title=title)
-    table.add_column("Field", style="cyan")
-    table.add_column("Expression", style="yellow")
-    table.add_column("Description", style="white")
-    table.add_column("Confidence", justify="right")
-
-    # Print each field evaluation
-    for field_eval in confidence.field_evals:
-        field_data = next((f for f in fields if f.name == field_eval.name), {})
-        print_mapping_eval(
-            field_data,
-            field_eval,
-            table,
-        )
-
-    # Print results
-    console.print(f"\nOverall Confidence Score: {rich_formatted_confidence(confidence.score)}")
-    console.print("\nExplanation:")
-    console.print(f"\n{confidence.explanation}", style="italic")
-    console.print("\nField-by-Field Analysis:")
-    console.print(table)
->>>>>>> 22a7ba6a
-
 
 @ai_fn
-def evaluate_mapping_confidence(
+def ai_fn_evaluate_mapping_confidence(
     mappings: list[models.FieldMapping],
 ) -> models.MappingConfidence:
     """Evaluate the confidence of a field mapping configuration.
@@ -200,13 +39,8 @@
 
 @with_retry()
 def get_mapping_confidence(
-<<<<<<< HEAD
-    mappings: list[dict],
+    field_mappings: list[models.FieldMapping],
 ) -> models.MappingConfidence:
-=======
-    mappings: list[FieldMapping],
-) -> MappingConfidence:
->>>>>>> 22a7ba6a
     """Get confidence score for a mapping configuration.
 
     Args:
@@ -218,8 +52,6 @@
     Raises:
         Exception: If all retries fail
     """
-<<<<<<< HEAD
-    field_mappings = [models.FieldMapping(**mapping) for mapping in mappings]
     latest_exception = None
 
     # TODO: We should enforce "strict" mode here, so that the LLM always generates valid JSON output.
@@ -228,7 +60,7 @@
     result = None
     for attempt in range(max_retries):
         try:
-            result = evaluate_mapping_confidence(field_mappings)
+            result = ai_fn_evaluate_mapping_confidence(field_mappings)
             break
         except Exception as e:
             latest_exception = e
@@ -240,7 +72,4 @@
     if not result:
         raise latest_exception
 
-    return result
-=======
-    return evaluate_mapping_confidence(mappings)
->>>>>>> 22a7ba6a
+    return result