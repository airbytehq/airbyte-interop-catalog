"""Command-line interface for Morph."""

from pathlib import Path
from typing import Any

import click
import yaml
from rich.console import Console

from morph.ai.eval import FieldMapping, get_mapping_confidence, print_mapping_analysis
from morph.utils.json_to_dbt_sources import (
    parse_airbyte_catalog,
)
from morph.utils.lock_file import generate_lock_file_for_project
from morph.utils.mapping_to_dbt_models import generate_dbt_package

console = Console()


@click.group()
@click.version_option(package_name="morph", prog_name="morph")
def main() -> None:
    """Morph CLI."""
    pass


@main.command()
@click.argument("catalog_file", type=str)
@click.option("--source-name", type=str, help="Name of the source (e.g., 'hubspot')")
@click.option("--output-file", type=str, help="Output file path")
@click.option("--database", type=str, help="Database name")
@click.option("--schema", type=str, help="Schema name")
def json_to_dbt(
    catalog_file: str,
    source_name: str | None = None,
    output_file: str | None = None,
    database: str | None = None,
    schema: str | None = None,
) -> None:
    """Convert JSON schema files or Airbyte catalogs to a dbt sources.yml file.

    This command converts a JSON schema or Airbyte catalog to a dbt sources.yml file.
    The catalog file can be either a JSON schema or an Airbyte catalog.

    CATALOG_FILE: Path to the JSON schema or Airbyte catalog file
    """
    # Validate input file exists
    if not Path(catalog_file).exists():
        raise ValueError(f"Error: {catalog_file} does not exist")

    # Generate sources.yml from catalog.json
    if source_name is None:
        source_name = Path(catalog_file).stem

    sources_yml = parse_airbyte_catalog(
        catalog_file,
        source_name,
        database,
        schema,
    )

    # Write sources.yml to output file
    output_path = Path(output_file) if output_file else Path(f"sources_{source_name}.yml")

    # Create a simple header comment
    header = f"""# This file was auto-generated using the following command:
# uv run morph json-to-dbt {catalog_file} --source-name {source_name}
# To regenerate this file, run the command above.
"""
    sources_yml_with_header = (
        f"{header}\n{yaml.dump(sources_yml, default_flow_style=False, sort_keys=False)}"
    )

    # Write to file
    output_path.write_text(sources_yml_with_header)
    console.print(f"Generated sources.yml at {output_path}")


@main.command()
@click.argument("source_name", type=str)
@click.argument(
    "project_name",
    type=str,
    default="fivetran-interop",
)
@click.option(
    "--catalog-file",
    help="Path to Airbyte catalog JSON file (defaults to catalog/{source_name}/generated/airbyte-catalog.json)",
)
@click.option(
    "--output-dir",
    help="Output directory for generated dbt project (defaults to catalog/{source_name}/generated)",
)
@click.option(
    "--mapping-dir",
    help="Directory containing mapping YAML files (defaults to catalog/{source_name}/src/{project_name}/transforms)",
)
def generate_dbt_project(
    source_name: str,
    project_name: str,
    catalog_file: str | None = None,
    output_dir: str | None = None,
    mapping_dir: str | None = None,
) -> None:
    """Generate a dbt project from mapping files.

    This command generates a dbt project from mapping files. The mapping files
    should be in YAML format and located in the mapping directory.

    SOURCE_NAME: Name of the source (e.g., 'hubspot')
    PROJECT_NAME: Name of the project (e.g., 'fivetran-interop')
    """
    _ = project_name  # Not used currently

    catalog_dir = Path("catalog")
    if source_name is not None:
        catalog_file = catalog_file or str(
            catalog_dir / source_name / "generated" / "airbyte-catalog.json",
        )

    # Validate input paths exist
    if not catalog_dir.exists():
        raise ValueError(f"Error: {catalog_dir} does not exist")

    if not Path(catalog_file).exists():
        raise ValueError(f"Error: {catalog_file} does not exist")

    if source_name is not None:
        output_dir = output_dir or str(catalog_dir / source_name / "generated")
        mapping_dir = mapping_dir or str(
            catalog_dir / source_name / "src" / project_name / "transforms",
        )

    # Generate dbt package
    try:
        # Generate dbt models from mapping files
        generate_dbt_package(
            source_name=source_name,
            output_dir=output_dir,
            mapping_dir=mapping_dir,
        )

        # Determine the actual output directory
        actual_output_dir = (
            Path(output_dir) if output_dir else catalog_dir / source_name / "generated"
        )

        # Generate sources.yml from catalog.json
        sources_yml = parse_airbyte_catalog(
            catalog_file,
            source_name,
            None,  # database
            None,  # schema
        )

        # Write sources.yml to models directory
        sources_path = actual_output_dir / "models" / "src_airbyte_raw.yml"
        # Ensure parent directory exists
        sources_path.parent.mkdir(parents=True, exist_ok=True)
        # Convert dict to YAML string before writing
        sources_path.write_text(yaml.dump(sources_yml, default_flow_style=False, sort_keys=False))

        console.print(f"Generated dbt project at {actual_output_dir}")
    except Exception as e:
        console.print(f"Error generating dbt project: {e}", style="bold red")


@main.command()
def create_airbyte_catalog(
    source_name: str,
    output_file: str | None = None,
) -> None:
    """Generate an Airbyte catalog JSON file for a source.

    This command generates an Airbyte catalog JSON file for the specified source.

    SOURCE_NAME: Name of the source (e.g., 'hubspot')
    PROJECT_NAME: Name of the project (e.g., 'fivetran-interop')
    """
    from pathlib import Path

    from morph.utils.airbyte_catalog import write_catalog_file

    # Set default output file path if not provided
    if not output_file:
        # We could use project_name in the future if needed
        output_file = f"catalog/{source_name}/generated/airbyte-catalog.json"

    console.print(f"Generating Airbyte catalog for {source_name}...")
    write_catalog_file(source_name, Path(output_file))
    console.print(f"Generated Airbyte catalog at {output_file}")


@main.command()
@click.argument("source_name", type=str)
@click.argument(
    "project_name",
    type=str,
    default="fivetran-interop",
)
@click.option(
    "--config-file",
    help="Path to config.yml (defaults to catalog/{source_name}/src/{project_name}/config.yml)",
)
@click.option(
    "--db-path",
    help="Path to DuckDB database (defaults to .data/{source_name}.duckdb)",
)
def create_airbyte_data(
    source_name: str,
    project_name: str,
    config_file: str | None = None,
    db_path: str | None = None,
) -> None:
    """Sync data from an Airbyte source to a local database.

    This command syncs data from an Airbyte source to a local DuckDB database.
    The streams to sync are specified in the config.yml file.

    SOURCE_NAME: Name of the source (e.g., 'hubspot')
    PROJECT_NAME: Name of the project (e.g., 'fivetran-interop')
    """
    from pathlib import Path

    from morph.utils.airbyte_sync import sync_source

    # Set default paths if not provided
    if not config_file:
        config_file = f"catalog/{source_name}/src/{project_name}/config.yml"
    if not db_path:
        db_path = f".data/{source_name}.duckdb"

    # Load streams from config.yml
    config_path = Path(config_file)
    if not config_path.exists():
        raise ValueError(f"Error: Config file {config_file} does not exist")

    config = yaml.safe_load(config_path.read_text())
    source_streams = config.get("source_streams", [])
    # target_tables will be used in future implementations
    _ = config.get("target_tables", [])

    console.print(f"Syncing {source_name} data for streams: {', '.join(source_streams)}...")
    sync_source(source_name, source_streams, db_path)
    console.print(f"Synced {source_name} data to {db_path}")


@main.command()
@click.argument("source_name", type=str)
@click.argument("project_name", type=str)
@click.option(
    "--output-dir",
    help="Output directory for generated transform files (defaults to catalog/{source_name}/src/{project_name}/transforms)",
)
def generate_transform_scaffold(
    source_name: str,
    project_name: str,
    output_dir: str | None = None,
) -> None:
    """Generate scaffold mapping YAML files for target tables.

    This command generates blank mapping YAML files for any target tables
    that are not yet defined. The generated files will include all fields
    from the target schema but with MISSING expressions.

    SOURCE_NAME: Name of the source (e.g., 'hubspot')
    PROJECT_NAME: Name of the project (e.g., 'fivetran-interop')
    """
    from pathlib import Path

    from morph.utils.transform_scaffold import (
        generate_mapping_files,
        get_target_schema,
        load_config,
        report_results,
    )

    # Set default paths if not provided
    config_file = f"catalog/{source_name}/src/{project_name}/config.yml"
    if not output_dir:
        output_dir = f"catalog/{source_name}/src/{project_name}/transforms"

    # Set path for local target schema file
    requirements_dir = f"catalog/{source_name}/requirements/{project_name}"
    Path(requirements_dir).mkdir(parents=True, exist_ok=True)

    # Load config and target schema
    config, target_tables = load_config(config_file)
    if not config or not target_tables:
        return

    target_schema = get_target_schema(config, requirements_dir)
    if not target_schema:
        return

    # Create output directory
    output_path = Path(output_dir)
    output_path.mkdir(parents=True, exist_ok=True)

    # Process each target table
    created_files = generate_mapping_files(
        source_name,
        project_name,
        target_tables,
        target_schema,
        output_path,
    )

    report_results(created_files)


def generate_lock_file(
    source_name: str,
    project_name: str,
) -> None:
    """Generate a lock file for a project.

    Args:
        source_name: Name of the source
        project_name: Name of the project
    """
    from pathlib import Path

    from morph.utils.transform_scaffold import get_target_schema, load_config

    # Set paths
    config_file = f"catalog/{source_name}/src/{project_name}/config.yml"
    mapping_dir = Path(f"catalog/{source_name}/src/{project_name}/transforms")
    lock_file = Path(f"catalog/{source_name}/src/morph-lock.toml")

    # Ensure parent directory exists
    lock_file.parent.mkdir(parents=True, exist_ok=True)

    # Set path for local target schema file
    requirements_dir = f"catalog/{source_name}/requirements/{project_name}"
    Path(requirements_dir).mkdir(parents=True, exist_ok=True)

    # Load config and target schema
    config, target_tables = load_config(config_file)
    if not config or not target_tables:
        console.print(f"Error: Could not load config from {config_file}", style="bold red")
        return

    target_schema = get_target_schema(config, requirements_dir)
    if not target_schema:
        console.print("Error: Could not load target schema", style="bold red")
        return

    # Generate lock file
    try:
        generate_lock_file_for_project(
            source_name=source_name,
            project_name=project_name,
            config=config,
            mapping_dir=mapping_dir,
            target_schema=target_schema,
            output_path=lock_file,
        )
    except ValueError as e:
        console.print(f"Error generating lock file: {e}", style="bold red")


@main.command()
@click.argument("source_name", type=str)
@click.argument("project_name", type=str, default="fivetran-interop")
def lock(
    source_name: str,
    project_name: str,
) -> None:
    """Generate a lock file tracking unused streams and fields for a project.

    This command creates a morph-lock.toml file in the project's src directory
    that tracks unused source streams, unused source fields, unmapped target tables,
    and unmapped target table fields.

    SOURCE_NAME: Name of the source (e.g., 'facebook_marketing')
    PROJECT_NAME: Name of the project (e.g., 'fivetran-interop')
    """
    # Call the existing generate_lock_file function
    console.print(f"Generating lock file for {source_name}...")
    generate_lock_file(source_name, project_name)
    console.print(f"Generated lock file for {source_name}")


# Project Auto-Generation
@main.command()
@click.argument("source_name", type=str)
@click.option("--project-name", type=str, default="fivetran-interop")
@click.option("--no-airbyte-catalog", is_flag=True)
@click.option("--no-transforms", is_flag=True)
@click.option("--no-dbt-project", is_flag=True)
@click.option("--no-lock-file", is_flag=True)
def generate_project(
    source_name: str,
    project_name: str,
    *,
    no_airbyte_catalog: bool | None = None,
    no_transforms: bool | None = None,
    no_dbt_project: bool | None = None,
    no_lock_file: bool | None = None,
) -> None:
    """Generate a project scaffold for a new connector, or update an existing one."""

    def _if_none(input: Any, default: bool | None, /) -> Any:
        return input if input is not None else default

    no_airbyte_catalog = _if_none(no_airbyte_catalog, False)
    no_transforms = _if_none(no_transforms, False)
    no_dbt_project = _if_none(no_dbt_project, False)
    no_lock_file = _if_none(no_lock_file, False)

    # Validate input arguments
    if not source_name or not project_name:
        console.print("Error: --source-name and --project-name are required", style="bold red")
        return

    # Generate Airbyte catalog
    if not no_airbyte_catalog:
        console.print(f"Generating Airbyte catalog for {source_name}...")
        create_airbyte_catalog(source_name)
        console.print("Generated Airbyte catalog.")

    # Generate transforms
    if not no_transforms:
        console.print(f"Generating transforms for {source_name}...")
        generate_transform_scaffold(source_name, project_name)
        console.print(f"Generated transforms for {source_name}")

    # Generate lock file
    if not no_lock_file:
        console.print(f"Generating lock file for {source_name}...")
        generate_lock_file(source_name, project_name)
        console.print(f"Generated lock file for {source_name}")

    # Generate dbt project
    if not no_dbt_project:
        console.print(f"Generating dbt project for {source_name}...")
        generate_dbt_project(source_name, project_name)
        console.print(f"Generated dbt project for {source_name}")


@main.command()
@click.argument(
    "mapping_file",
    type=click.Path(exists=True, path_type=Path),
)
def eval_mapping(
    mapping_file: Path,
) -> None:
    """Evaluate confidence of a mapping configuration.

    MAPPING_FILE should be a YAML file containing field mappings.
    """
    # Read mapping file
    mapping_data = yaml.safe_load(mapping_file.read_text())

    # Extract fields from dbt transform format
    fields: list[FieldMapping] = []
    for transform in mapping_data.get("transforms", []):
        for field_name, field_data in transform.get("fields", {}).items():
            fields.append(
                FieldMapping(
                    name=field_name,
                    expression=field_data.get("expression", ""),
                    description=field_data.get("description", ""),
                ),
            )

    if not fields:
        console.print("[red]No fields found in the mapping file.[/red]")
        return

    # Get confidence score
    confidence = get_mapping_confidence(fields)

    # Print analysis
    print_mapping_analysis(
        confidence=confidence,
        fields=fields,
        title="Mapping Confidence Analysis",
    )


@main.command()
@click.argument("source_name")
@click.argument("project_name", default="fivetran-interop")
def eval_project_mappings(
    source_name: str,
    project_name: str = "fivetran-interop",
) -> None:
    """Evaluate confidence of all mapping files in a project.

    SOURCE_NAME is the name of the source (e.g., hubspot, shopify)
    PROJECT_NAME is the name of the project (defaults to fivetran-interop)
    """
    # Construct the path to the transforms directory
    transforms_dir = Path("catalog") / source_name / "src" / project_name / "transforms"

    if not transforms_dir.exists():
        console.print(f"[red]Error: Transforms directory not found at {transforms_dir}[/red]")
        return

    # Find all YAML files
    yaml_files = list(transforms_dir.glob("**/*.yml")) + list(transforms_dir.glob("**/*.yaml"))

    if not yaml_files:
        console.print(f"[yellow]No YAML files found in {transforms_dir}[/yellow]")
        return

    # Process each YAML file
    for yaml_file in yaml_files:
        console.print(f"\n[bold]Evaluating {yaml_file}[/bold]\n")

        # Read mapping file
        mapping_data = yaml.safe_load(yaml_file.read_text())

        # Extract fields from dbt transform format
        fields: list[FieldMapping] = []
        for transform in mapping_data.get("transforms", []):
            for field_name, field_data in transform.get("fields", {}).items():
                fields.append(
                    FieldMapping(
                        name=field_name,
                        expression=field_data.get("expression", ""),
                        description=field_data.get("description", ""),
                    ),
                )

        if not fields:
            console.print("[yellow]No fields found in the mapping file.[/yellow]")
            continue

        # Get confidence score
        confidence = get_mapping_confidence(fields)

<<<<<<< HEAD
        # Create results table
        table = Table(title=f"Mapping Confidence Analysis - {yaml_file.name}")
        table.add_column("Field", style="cyan")
        table.add_column("Expression", style="yellow")
        table.add_column("Description", style="white")
        table.add_column("Confidence", justify="right")

        for field, score in confidence.field_scores.items():
            field_data = next((f for f in fields if f["name"] == field), {})

            # Color code the confidence score based on thresholds
            table.add_row(
                str(field),
                str(field_data.get("expression", "")),
                field_data.get("description", ""),
                rich_formatted_confidence(score),
            )

        # Print results
        console.print(f"\nOverall Confidence Score: {rich_formatted_confidence(confidence.score)}")
        console.print("\nExplanation:")
        console.print(f"\n{confidence.explanation}")
        console.print("\nField-by-Field Analysis:")
        console.print(table)
=======
        # Print analysis
        print_mapping_analysis(
            confidence=confidence,
            fields=fields,
            title=f"Mapping Confidence Analysis - {yaml_file.name}",
        )
>>>>>>> 22a7ba6a


if __name__ == "__main__":
    main()<|MERGE_RESOLUTION|>--- conflicted
+++ resolved
@@ -7,7 +7,8 @@
 import yaml
 from rich.console import Console
 
-from morph.ai.eval import FieldMapping, get_mapping_confidence, print_mapping_analysis
+from morph.ai.eval import get_mapping_confidence
+from morph.ai.models import FieldMapping, print_mapping_analysis
 from morph.utils.json_to_dbt_sources import (
     parse_airbyte_catalog,
 )
@@ -440,48 +441,6 @@
 
 
 @main.command()
-@click.argument(
-    "mapping_file",
-    type=click.Path(exists=True, path_type=Path),
-)
-def eval_mapping(
-    mapping_file: Path,
-) -> None:
-    """Evaluate confidence of a mapping configuration.
-
-    MAPPING_FILE should be a YAML file containing field mappings.
-    """
-    # Read mapping file
-    mapping_data = yaml.safe_load(mapping_file.read_text())
-
-    # Extract fields from dbt transform format
-    fields: list[FieldMapping] = []
-    for transform in mapping_data.get("transforms", []):
-        for field_name, field_data in transform.get("fields", {}).items():
-            fields.append(
-                FieldMapping(
-                    name=field_name,
-                    expression=field_data.get("expression", ""),
-                    description=field_data.get("description", ""),
-                ),
-            )
-
-    if not fields:
-        console.print("[red]No fields found in the mapping file.[/red]")
-        return
-
-    # Get confidence score
-    confidence = get_mapping_confidence(fields)
-
-    # Print analysis
-    print_mapping_analysis(
-        confidence=confidence,
-        fields=fields,
-        title="Mapping Confidence Analysis",
-    )
-
-
-@main.command()
 @click.argument("source_name")
 @click.argument("project_name", default="fivetran-interop")
 def eval_project_mappings(
@@ -533,39 +492,12 @@
         # Get confidence score
         confidence = get_mapping_confidence(fields)
 
-<<<<<<< HEAD
-        # Create results table
-        table = Table(title=f"Mapping Confidence Analysis - {yaml_file.name}")
-        table.add_column("Field", style="cyan")
-        table.add_column("Expression", style="yellow")
-        table.add_column("Description", style="white")
-        table.add_column("Confidence", justify="right")
-
-        for field, score in confidence.field_scores.items():
-            field_data = next((f for f in fields if f["name"] == field), {})
-
-            # Color code the confidence score based on thresholds
-            table.add_row(
-                str(field),
-                str(field_data.get("expression", "")),
-                field_data.get("description", ""),
-                rich_formatted_confidence(score),
-            )
-
-        # Print results
-        console.print(f"\nOverall Confidence Score: {rich_formatted_confidence(confidence.score)}")
-        console.print("\nExplanation:")
-        console.print(f"\n{confidence.explanation}")
-        console.print("\nField-by-Field Analysis:")
-        console.print(table)
-=======
         # Print analysis
         print_mapping_analysis(
             confidence=confidence,
             fields=fields,
             title=f"Mapping Confidence Analysis - {yaml_file.name}",
         )
->>>>>>> 22a7ba6a
 
 
 if __name__ == "__main__":
