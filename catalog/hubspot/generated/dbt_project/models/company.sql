--- conflicted
+++ resolved
@@ -10,11 +10,7 @@
 
 
 SELECT
-<<<<<<< HEAD
-    MISSING AS _fivetran_synced, -- Timestamp of when this record was last synced by Fivetran.
-=======
     null AS _fivetran_synced, -- Timestamp of when this record was last synced by Fivetran.
->>>>>>> 708fa959
     companies.id AS id, -- The ID of the company.
     null AS portal_id, -- The HubSpot account ID.
     companies.archived AS is_deleted, -- Whether the record was deleted.
