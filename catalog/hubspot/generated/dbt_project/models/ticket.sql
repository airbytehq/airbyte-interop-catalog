
-- ticket model
-- Generated from mapping: hubspot.fivetran-compat/ticket
-- Description: Fivetran Raw 'Ticket' Model

WITH
tickets AS (
    SELECT * FROM {{ source('hubspot', 'tickets') }}
)


SELECT
<<<<<<< HEAD
    MISSING AS _fivetran_synced, -- Timestamp of when this record was last synced by Fivetran.
=======
    null AS _fivetran_synced, -- Timestamp of when this record was last synced by Fivetran.
>>>>>>> 708fa959
    tickets.id AS id, -- ID of the ticket.
    False AS is_deleted, -- Whether the record was deleted (v2 endpoint).
    null AS _fivetran_deleted, -- Whether the record was deleted (v3 endpoint).
    null AS portal_id, -- The HubSpot account ID.
    tickets.properties_closed_date AS property_closed_date, -- The date the ticket was closed.
    tickets.createdAt AS property_createdate, -- The date the ticket was created.
    tickets.properties_first_agent_reply_date AS property_first_agent_reply_date, -- The date for the first agent reply on the ticket.
    tickets.properties_hs_pipeline AS property_hs_pipeline, -- The ID of the ticket's pipeline.
    tickets.properties_hs_pipeline_stage AS property_hs_pipeline_stage, -- The ID of the ticket's pipeline stage.
    tickets.properties_hs_ticket_priority AS property_hs_ticket_priority, -- The priority of the ticket.
    tickets.properties_hs_ticket_category AS property_hs_ticket_category, -- The category of the ticket.
    tickets.properties_hubspot_owner_id AS property_hubspot_owner_id, -- The ID of the deal's owner.
    tickets.properties_hs_email_subject AS property_subject, -- Short summary of ticket.
    tickets.properties_content AS property_content -- Text in body of the ticket.
FROM tickets<|MERGE_RESOLUTION|>--- conflicted
+++ resolved
@@ -10,11 +10,7 @@
 
 
 SELECT
-<<<<<<< HEAD
-    MISSING AS _fivetran_synced, -- Timestamp of when this record was last synced by Fivetran.
-=======
     null AS _fivetran_synced, -- Timestamp of when this record was last synced by Fivetran.
->>>>>>> 708fa959
     tickets.id AS id, -- ID of the ticket.
     False AS is_deleted, -- Whether the record was deleted (v2 endpoint).
     null AS _fivetran_deleted, -- Whether the record was deleted (v3 endpoint).
